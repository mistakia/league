--- conflicted
+++ resolved
@@ -13,7 +13,6 @@
 --
 
 DROP TABLE IF EXISTS `player`;
-<<<<<<< HEAD
 
 CREATE TABLE `player` (
   `pid` varchar(7) NOT NULL,
@@ -114,116 +113,11 @@
   `timestamp` int(11) NOT NULL,
   KEY `pid` (`pid`),
   UNIQUE KEY `status` (`pid`, `timestamp`)
-=======
-
-CREATE TABLE `player` (
-  `pid` varchar(7) NOT NULL,
-  `fname` varchar(20) NOT NULL,
-  `lname` varchar(25) NOT NULL,
-  `pname` varchar(25) NOT NULL,
-  `formatted` varchar(30) NOT NULL,
-  `pos` varchar(3) NOT NULL,
-  `pos1` varchar(3) NOT NULL,
-  `pos2` varchar(2) DEFAULT NULL,
-  `height` tinyint(2) unsigned NOT NULL,
-  `weight` int(3) unsigned NOT NULL,
-  `dob` varchar(10) NOT NULL,
-  `forty` decimal(3,2) DEFAULT NULL,
-  `bench` tinyint(2) DEFAULT NULL,
-  `vertical` decimal(3,1) DEFAULT NULL,
-  `broad` int(3) DEFAULT NULL,
-  `shuttle` decimal(3,2) DEFAULT NULL,
-  `cone` decimal(3,2) DEFAULT NULL,
-  `arm` decimal(5,3) DEFAULT NULL,
-  `hand` decimal(5,3) DEFAULT NULL,
-  `dpos` int(3) NOT NULL DEFAULT '0', -- draft position
-  `round` tinyint(1) NOT NULL DEFAULT '0', -- draft round
-  `col` varchar(255) NOT NULL,
-  `dv` varchar(35) DEFAULT NULL,
-  `start` int(4) NOT NULL,
-  `cteam` varchar(3) NOT NULL,
-  `posd` varchar(8) NOT NULL,
-  `jnum` tinyint(2) NOT NULL DEFAULT 0,
-  `dcp` tinyint(1) NOT NULL DEFAULT 0,
-
-  `nflid` int(10) DEFAULT NULL,
-  `esbid` varchar(10) DEFAULT NULL,
-  `gsisid` varchar(15) DEFAULT NULL,
-  `gsispid` varchar(47) DEFAULT NULL,
-  `gsisItId` mediumint(8) DEFAULT NULL,
-
-  `status` varchar(255) DEFAULT NULL,
-  `nfl_status` varchar(10) DEFAULT NULL,
-  `injury_status` varchar(255) DEFAULT NULL,
-  `high_school` varchar(255) DEFAULT NULL,
-
-  `sleeper_id` varchar(11) DEFAULT NULL,
-  `rotoworld_id` int(11) DEFAULT NULL,
-  `rotowire_id` int(11) DEFAULT NULL,
-  `sportradar_id` varchar(36) DEFAULT NULL,
-  `espn_id` int(11) DEFAULT NULL,
-  `fantasy_data_id` int(11) DEFAULT NULL,
-  `yahoo_id` int(11) DEFAULT NULL,
-  `keeptradecut_id` int(11) DEFAULT NULL,
-
-  FULLTEXT KEY `name` (`fname`,`lname`),
-
-  -- UNIQUE KEY `nflid` (`nflid`), TODO
-  UNIQUE KEY `esbid` (`esbid`),
-  UNIQUE KEY `gsisid` (`gsisid`),
-  UNIQUE KEY `gsispid` (`gsispid`),
-  UNIQUE KEY `gsisItId` (`gsisItId`),
-
-  UNIQUE KEY `sleeper_id` (`sleeper_id`),
-  UNIQUE KEY `rotoworld_id` (`rotoworld_id`),
-  UNIQUE KEY `rotowire_id` (`rotowire_id`),
-  UNIQUE KEY `sportradar_id` (`sportradar_id`),
-  UNIQUE KEY `espn_id` (`espn_id`),
-  UNIQUE KEY `fantasy_data_id` (`fantasy_data_id`),
-  UNIQUE KEY `yahoo_id` (`yahoo_id`),
-  UNIQUE KEY `keeptradecut_id` (`keeptradecut_id`),
-  UNIQUE KEY `pid` (`pid`),
-  KEY `fname` (`fname`),
-  KEY `lname` (`lname`)
->>>>>>> ec90a99e
-) ENGINE=InnoDB DEFAULT CHARSET=utf8;
-
--- --------------------------------------------------------
-
---
-<<<<<<< HEAD
-=======
--- Table structure for table `players_status`
---
-
-DROP TABLE IF EXISTS `players_status`;
-
-CREATE TABLE `players_status` (
-  `pid` varchar(7) NOT NULL,
-  `mfl_id` varchar(11) DEFAULT NULL,
-  `sleeper_id` varchar(11) DEFAULT NULL,
-  `active` tinyint(1) DEFAULT NULL,
-  `depth_chart_order` varchar(255) DEFAULT NULL, -- TODO refine
-  `depth_chart_position` varchar(255) DEFAULT NULL, -- TODO refine
-  `details` varchar(255) DEFAULT NULL,
-  `exp_return` varchar(255) DEFAULT NULL,
-  `injury_body_part` varchar(255) DEFAULT NULL,
-  `injury_start_date` varchar(255) DEFAULT NULL,
-  `injury_status` varchar(255) DEFAULT NULL,
-  `injury_notes` varchar(255) DEFAULT NULL,
-  `practice_participation` varchar(255) DEFAULT NULL, -- TODO refine
-  `practice_description` varchar(255) DEFAULT NULL, -- TODO refine
-  `status` varchar(255) DEFAULT NULL,
-  `search_rank` int(7) DEFAULT NULL,
-  `timestamp` int(11) NOT NULL,
-  KEY `pid` (`pid`),
-  UNIQUE KEY `status` (`pid`, `timestamp`)
-) ENGINE=InnoDB DEFAULT CHARSET=utf8;
-
--- --------------------------------------------------------
-
---
->>>>>>> ec90a99e
+) ENGINE=InnoDB DEFAULT CHARSET=utf8;
+
+-- --------------------------------------------------------
+
+--
 -- Table structure for table `poaches`
 --
 
@@ -447,7 +341,6 @@
 --
 
 DROP TABLE IF EXISTS `leagues`;
-<<<<<<< HEAD
 
 CREATE TABLE `leagues` (
   `uid` int(11) unsigned NOT NULL AUTO_INCREMENT,
@@ -474,34 +367,6 @@
   `b_K` decimal(2,1) unsigned DEFAULT NULL, -- baseline k pts/game
   `b_DST` decimal(2,1) unsigned DEFAULT NULL, -- baseline dst pts/game
 
-=======
-
-CREATE TABLE `leagues` (
-  `uid` int(11) unsigned NOT NULL AUTO_INCREMENT,
-  `commishid` int(6) NOT NULL,
-  `name` varchar(50) NOT NULL,
-  `nteams` tinyint(2) NOT NULL,
-
-  `espn_id` int unsigned DEFAULT NULL,
-  `sleeper_id` int unsigned DEFAULT NULL,
-  `mfl_id` int unsigned DEFAULT NULL,
-  `fleaflicker_id` int unsigned DEFAULT NULL,
-
-  `discord_webhook_url` varchar(255) DEFAULT NULL,
-  `groupme_token` varchar(45) DEFAULT NULL,
-  `groupme_id` varchar(26) DEFAULT NULL,
-
-  `hosted` tinyint(1) DEFAULT 0,
-  `host` tinyint(1) DEFAULT NULL,
-
-  `b_QB` decimal(2,1) unsigned DEFAULT NULL, -- baseline qb pts/game
-  `b_RB` decimal(2,1) unsigned DEFAULT NULL, -- baseline rb pts/game
-  `b_WR` decimal(2,1) unsigned DEFAULT NULL, -- baseline wr pts/game
-  `b_TE` decimal(2,1) unsigned DEFAULT NULL, -- baseline te pts/game
-  `b_K` decimal(2,1) unsigned DEFAULT NULL, -- baseline k pts/game
-  `b_DST` decimal(2,1) unsigned DEFAULT NULL, -- baseline dst pts/game
-
->>>>>>> ec90a99e
   `processed_at` int(11) DEFAULT NULL,
 
   UNIQUE KEY `uid` (`uid`),
@@ -515,7 +380,6 @@
 --
 
 DROP TABLE IF EXISTS `matchups`;
-<<<<<<< HEAD
 
 CREATE TABLE `matchups` (
   `uid` int(11) NOT NULL AUTO_INCREMENT,
@@ -523,15 +387,6 @@
   `hid` int(6) NOT NULL,
   `lid` int(6) NOT NULL,
 
-=======
-
-CREATE TABLE `matchups` (
-  `uid` int(11) NOT NULL AUTO_INCREMENT,
-  `aid` int(6) NOT NULL,
-  `hid` int(6) NOT NULL,
-  `lid` int(6) NOT NULL,
-
->>>>>>> ec90a99e
   `hp` decimal(3,2) DEFAULT 0, -- points
   `ap` decimal(3,2) DEFAULT 0,
 
@@ -568,8 +423,6 @@
 
 --
 -- Table structure for table `projections`
-<<<<<<< HEAD
-=======
 --
 
 DROP TABLE IF EXISTS `projections`;
@@ -624,7 +477,6 @@
 
 -- --------------------------------------------------------
 
->>>>>>> ec90a99e
 --
 -- Table structure for table `projections_archive`
 --
@@ -679,149 +531,8 @@
   KEY `pid` (`pid`)
 ) ENGINE=InnoDB DEFAULT CHARSET=utf8mb3;
 
-<<<<<<< HEAD
-DROP TABLE IF EXISTS `projections`;
-
-CREATE TABLE `projections` (
-  `pid` varchar(7) CHARACTER SET utf8 COLLATE utf8_general_ci NOT NULL,
-  `sourceid` int NOT NULL DEFAULT '0',
-  `userid` int NOT NULL DEFAULT '0',
-=======
--- --------------------------------------------------------
-
---
--- Table structure for table `ros_projections`
---
-
-DROP TABLE IF EXISTS `ros_projections`;
-
-CREATE TABLE `ros_projections` (
-  `pid` varchar(7) NOT NULL,
-  `sourceid` int(3) NOT NULL,
->>>>>>> ec90a99e
-  `pa` decimal(5,1) DEFAULT NULL,
-  `pc` decimal(5,1) DEFAULT NULL,
-  `py` decimal(5,1) DEFAULT NULL,
-  `ints` decimal(3,1) DEFAULT NULL,
-  `tdp` decimal(3,1) DEFAULT NULL,
-  `ra` decimal(4,1) DEFAULT NULL,
-  `ry` decimal(5,1) DEFAULT NULL,
-  `tdr` decimal(3,1) DEFAULT NULL,
-  `trg` decimal(4,1) DEFAULT NULL,
-  `rec` decimal(4,1) DEFAULT NULL,
-  `recy` decimal(5,1) DEFAULT NULL,
-  `tdrec` decimal(3,1) DEFAULT NULL,
-  `fuml` decimal(3,1) DEFAULT NULL,
-<<<<<<< HEAD
-  `snp` decimal(5,1) DEFAULT NULL,
-  `twoptc` decimal(3,1) DEFAULT NULL,
-  `week` tinyint NOT NULL,
-  `year` smallint NOT NULL,
-  `timestamp` datetime NOT NULL,
-  `fgm` decimal(4,1) DEFAULT NULL,
-  `fgy` int DEFAULT '0',
-=======
-  `twoptc` decimal(3,1) DEFAULT NULL,
-  `snp` decimal(5,1) DEFAULT NULL,
-  `fgm` decimal(4,1) DEFAULT NULL,
-  `fgy` int(3) DEFAULT 0,
->>>>>>> ec90a99e
-  `fg19` decimal(3,1) DEFAULT NULL,
-  `fg29` decimal(3,1) DEFAULT NULL,
-  `fg39` decimal(3,1) DEFAULT NULL,
-  `fg49` decimal(3,1) DEFAULT NULL,
-  `fg50` decimal(3,1) DEFAULT NULL,
-  `xpm` decimal(3,1) DEFAULT NULL,
-  `dsk` decimal(4,1) DEFAULT NULL,
-  `dint` decimal(4,1) DEFAULT NULL,
-  `dff` decimal(4,1) DEFAULT NULL,
-  `drf` decimal(4,1) DEFAULT NULL,
-  `dtno` decimal(4,1) DEFAULT NULL,
-  `dfds` decimal(4,1) DEFAULT NULL,
-  `dpa` decimal(4,1) DEFAULT NULL,
-  `dya` decimal(5,1) DEFAULT NULL,
-  `dblk` decimal(4,1) DEFAULT NULL,
-  `dsf` decimal(4,1) DEFAULT NULL,
-  `dtpr` decimal(4,1) DEFAULT NULL,
-  `dtd` decimal(4,1) DEFAULT NULL,
-  `krtd` decimal(4,1) DEFAULT NULL,
-  `prtd` decimal(4,1) DEFAULT NULL,
-<<<<<<< HEAD
-  UNIQUE KEY `projection` (`sourceid`,`pid`,`userid`,`timestamp`,`week`,`year`),
-  KEY `pid` (`pid`)
-) ENGINE=InnoDB DEFAULT CHARSET=utf8mb3;
-
--- --------------------------------------------------------
-
---
--- Table structure for table `projections_archive`
---
-
-DROP TABLE IF EXISTS `projections_archive`;
-
-CREATE TABLE `projections_archive` (
-  `pid` varchar(7) CHARACTER SET utf8 COLLATE utf8_general_ci NOT NULL,
-  `sourceid` int NOT NULL DEFAULT '0',
-  `userid` int NOT NULL DEFAULT '0',
-  `pa` decimal(5,1) DEFAULT NULL,
-  `pc` decimal(5,1) DEFAULT NULL,
-  `py` decimal(5,1) DEFAULT NULL,
-  `ints` decimal(3,1) DEFAULT NULL,
-  `tdp` decimal(3,1) DEFAULT NULL,
-  `ra` decimal(4,1) DEFAULT NULL,
-  `ry` decimal(5,1) DEFAULT NULL,
-  `tdr` decimal(3,1) DEFAULT NULL,
-  `trg` decimal(4,1) DEFAULT NULL,
-  `rec` decimal(4,1) DEFAULT NULL,
-  `recy` decimal(5,1) DEFAULT NULL,
-  `tdrec` decimal(3,1) DEFAULT NULL,
-  `fuml` decimal(3,1) DEFAULT NULL,
-  `snp` decimal(5,1) DEFAULT NULL,
-  `twoptc` decimal(3,1) DEFAULT NULL,
-  `week` tinyint NOT NULL,
-  `year` smallint NOT NULL,
-  `timestamp` datetime NOT NULL,
-  `fgm` decimal(4,1) DEFAULT NULL,
-  `fgy` int DEFAULT '0',
-  `fg19` decimal(3,1) DEFAULT NULL,
-  `fg29` decimal(3,1) DEFAULT NULL,
-  `fg39` decimal(3,1) DEFAULT NULL,
-  `fg49` decimal(3,1) DEFAULT NULL,
-  `fg50` decimal(3,1) DEFAULT NULL,
-  `xpm` decimal(3,1) DEFAULT NULL,
-  `dsk` decimal(4,1) DEFAULT NULL,
-  `dint` decimal(4,1) DEFAULT NULL,
-  `dff` decimal(4,1) DEFAULT NULL,
-  `drf` decimal(4,1) DEFAULT NULL,
-  `dtno` decimal(4,1) DEFAULT NULL,
-  `dfds` decimal(4,1) DEFAULT NULL,
-  `dpa` decimal(4,1) DEFAULT NULL,
-  `dya` decimal(5,1) DEFAULT NULL,
-  `dblk` decimal(4,1) DEFAULT NULL,
-  `dsf` decimal(4,1) DEFAULT NULL,
-  `dtpr` decimal(4,1) DEFAULT NULL,
-  `dtd` decimal(4,1) DEFAULT NULL,
-  `krtd` decimal(4,1) DEFAULT NULL,
-  `prtd` decimal(4,1) DEFAULT NULL,
-  UNIQUE KEY `projection` (`sourceid`,`pid`,`userid`,`week`,`year`,`timestamp`),
-  KEY `pid` (`pid`)
-) ENGINE=InnoDB DEFAULT CHARSET=utf8mb3;
-
--- --------------------------------------------------------
-
-=======
-  `week` varchar(3) NOT NULL,
-  `year` smallint(4) NOT NULL,
-  `timestamp` datetime NOT NULL,
-  UNIQUE KEY `sourceid` (`sourceid`,`pid`,`year`),
-  KEY `pid` (`pid`)
-) ENGINE=InnoDB DEFAULT CHARSET=utf8;
-
--- --------------------------------------------------------
-
---
--- Table structure for table `league_player_projection_points`
->>>>>>> ec90a99e
+-- --------------------------------------------------------
+
 --
 -- Table structure for table `ros_projections`
 --
@@ -875,7 +586,6 @@
   KEY `pid` (`pid`)
 ) ENGINE=InnoDB DEFAULT CHARSET=utf8;
 
-<<<<<<< HEAD
 -- --------------------------------------------------------
 
 --
@@ -884,10 +594,6 @@
 
 DROP TABLE IF EXISTS `league_player_projection_points`;
 
-=======
-DROP TABLE IF EXISTS `league_player_projection_points`;
-
->>>>>>> ec90a99e
 CREATE TABLE `league_player_projection_points` (
   `pid` varchar(7) NOT NULL,
   `week` varchar(3) NOT NULL,
@@ -943,7 +649,6 @@
 --
 
 DROP TABLE IF EXISTS `league_player_projection_values`;
-<<<<<<< HEAD
 
 CREATE TABLE `league_player_projection_values` (
   `pid` varchar(7) NOT NULL,
@@ -951,15 +656,6 @@
   `year` smallint(4) NOT NULL,
   `lid` int(6) NOT NULL,
 
-=======
-
-CREATE TABLE `league_player_projection_values` (
-  `pid` varchar(7) NOT NULL,
-  `week` varchar(3) NOT NULL,
-  `year` smallint(4) NOT NULL,
-  `lid` int(6) NOT NULL,
-
->>>>>>> ec90a99e
   `vorp` decimal(5,2) DEFAULT NULL,
   `vorp_adj` decimal(5,2) DEFAULT NULL,
   `market_salary` decimal(6,2) DEFAULT NULL,
@@ -1120,7 +816,6 @@
 --
 
 DROP TABLE IF EXISTS `trades`;
-<<<<<<< HEAD
 
 CREATE TABLE `trades` (
   `uid` int(11) unsigned NOT NULL AUTO_INCREMENT,
@@ -1351,238 +1046,6 @@
 
 DROP TABLE IF EXISTS `jobs`;
 
-=======
-
-CREATE TABLE `trades` (
-  `uid` int(11) unsigned NOT NULL AUTO_INCREMENT,
-  `propose_tid` int(6) NOT NULL,
-  `accept_tid` int(6) NOT NULL,
-  `lid` int(6) NOT NULL,
-  `userid` int(6) NOT NULL,
-  `year` smallint(4) NOT NULL,
-  `offered` int(11) NOT NULL,
-  `cancelled` int(11) DEFAULT NULL,
-  `accepted` int(11) DEFAULT NULL,
-  `rejected` int(11) DEFAULT NULL,
-  `vetoed` int(11) DEFAULT NULL,
-  UNIQUE KEY `uid` (`uid`)
-) ENGINE=InnoDB DEFAULT CHARSET=utf8;
-
--- --------------------------------------------------------
-
---
--- Table structure for table `trade_releases`
---
-
-DROP TABLE IF EXISTS `trade_releases`;
-
-CREATE TABLE `trade_releases` (
-  `tradeid` int(6) NOT NULL,
-  `tid` int(6) NOT NULL,
-  `pid` varchar(7) NOT NULL,
-  KEY (`tradeid`),
-  UNIQUE KEY `pid` (`tradeid`,`pid`)
-) ENGINE=InnoDB DEFAULT CHARSET=utf8;
-
-
--- --------------------------------------------------------
-
---
--- Table structure for table `trades_players`
---
-
-DROP TABLE IF EXISTS `trades_players`;
-
-CREATE TABLE `trades_players` (
-  `tradeid` int(6) NOT NULL,
-  `tid` int(6) NOT NULL,
-  `pid` varchar(7) NOT NULL,
-  KEY (`tradeid`),
-  UNIQUE KEY `pid` (`tradeid`,`pid`)
-) ENGINE=InnoDB DEFAULT CHARSET=utf8;
-
--- --------------------------------------------------------
-
---
--- Table structure for table `trades_picks`
---
-
-DROP TABLE IF EXISTS `trades_picks`;
-
-CREATE TABLE `trades_picks` (
-  `tradeid` int(6) NOT NULL,
-  `tid` int(6) NOT NULL,
-  `pickid` int(6) NOT NULL,
-  KEY (`tradeid`),
-  UNIQUE KEY `pick` (`tradeid`,`pickid`)
-) ENGINE=InnoDB DEFAULT CHARSET=utf8;
-
--- --------------------------------------------------------
-
---
--- Table structure for table `trades_transactions`
---
-
-DROP TABLE IF EXISTS `trades_transactions`;
-
-CREATE TABLE `trades_transactions` (
-  `tradeid` int(6) NOT NULL,
-  `transactionid` int(6) NOT NULL,
-  UNIQUE KEY `transaction` (`tradeid`,`transactionid`)
-) ENGINE=InnoDB DEFAULT CHARSET=utf8;
-
--- --------------------------------------------------------
-
---
--- Table structure for table `league_cutlist`
---
-
-DROP TABLE IF EXISTS `league_cutlist`;
-
-CREATE TABLE `league_cutlist` (
-  `pid` varchar(7) NOT NULL,
-  `tid` int(6) NOT NULL,
-  `order` tinyint(2) NOT NULL,
-  KEY `pid` (`pid`),
-  KEY `teamid` (`tid`),
-  UNIQUE KEY `tid_pid` (`tid`, `pid`)
-) ENGINE=InnoDB DEFAULT CHARSET=utf8;
-
--- --------------------------------------------------------
-
---
--- Table structure for table `transactions`
---
-
-DROP TABLE IF EXISTS `transactions`;
-
-CREATE TABLE `transactions` (
-  `uid` int(11) unsigned NOT NULL AUTO_INCREMENT,
-  `userid` int(6) NOT NULL,
-  `tid` int(6) NOT NULL,
-  `lid` int(6) NOT NULL,
-  `pid` varchar(7) NOT NULL,
-  `type` tinyint(2) NOT NULL,
-  `value` int(4) NOT NULL,
-  `week` tinyint(2) NOT NULL,
-  `year` smallint(4) NOT NULL,
-  `timestamp` int(11) NOT NULL,
-  `waiverid` int(11) DEFAULT NULL,
-  UNIQUE KEY `uid` (`uid`),
-  KEY `pid` (`pid`),
-  KEY `teamid` (`tid`),
-  KEY `lid` (`lid`)
-) ENGINE=InnoDB DEFAULT CHARSET=utf8;
-
--- --------------------------------------------------------
-
---
--- Table structure for table `users`
---
-
-DROP TABLE IF EXISTS `users`;
-
-CREATE TABLE `users` (
-  `id` int(11) unsigned NOT NULL AUTO_INCREMENT,
-  `email` varchar(50) NOT NULL DEFAULT '',
-  `password` varchar(60) NOT NULL DEFAULT '',
-  `vbaseline` varchar(9) NOT NULL DEFAULT 'default',
-  `watchlist` mediumtext,
-  `lastvisit` datetime DEFAULT NULL,
-  `phone` varchar(12) DEFAULT NULL,
-  `text` tinyint(1) NOT NULL DEFAULT 1,
-  `voice` tinyint(1) NOT NULL DEFAULT 1,
-  PRIMARY KEY (`id`),
-  UNIQUE KEY `email` (`email`)
-) ENGINE=InnoDB AUTO_INCREMENT=1 DEFAULT CHARSET=utf8;
-
--- --------------------------------------------------------
-
---
--- Table structure for table `users_sources`
---
-
-DROP TABLE IF EXISTS `users_sources`;
-
-CREATE TABLE `users_sources` (
-  `userid` int(6) NOT NULL,
-  `sourceid` int(6) NOT NULL,
-  `weight` decimal(2,2) NOT NULL,
-  KEY (`userid`),
-  UNIQUE KEY `sourceid` (`userid`,`sourceid`)
-) ENGINE=InnoDB DEFAULT CHARSET=utf8;
-
--- --------------------------------------------------------
-
---
--- Table structure for table `users_teams`
---
-
-DROP TABLE IF EXISTS `users_teams`;
-
-CREATE TABLE `users_teams` (
-  `userid` int(6) NOT NULL,
-  `tid` int(6) NOT NULL,
-  `teamtext` tinyint(1) NOT NULL DEFAULT 1,
-  `teamvoice` tinyint(1) NOT NULL DEFAULT 1,
-  `leaguetext` tinyint(1) NOT NULL DEFAULT 1,
-  UNIQUE KEY `userid` (`userid`,`tid`)
-) ENGINE=InnoDB DEFAULT CHARSET=utf8;
-
--- --------------------------------------------------------
-
---
--- Table structure for table `waivers`
---
-
-DROP TABLE IF EXISTS `waivers`;
-
-CREATE TABLE `waivers` (
-  `uid` int(11) NOT NULL AUTO_INCREMENT,
-  `userid` int(6) NOT NULL,
-  `pid` varchar(7) NOT NULL,
-  `drop` varchar(7) DEFAULT NULL,
-  `tid` int(5) NOT NULL,
-  `lid` int(6) NOT NULL,
-  `submitted` int(11) NOT NULL,
-  `bid` int(4) DEFAULT NULL,
-  `po` int(4) DEFAULT 0, -- priority order
-  `type` tinyint(1) NOT NULL,
-  `succ` tinyint(1) DEFAULT NULL,
-  `reason` text DEFAULT NULL,
-
-  `deadline` int(11) DEFAULT NULL,
-
-  `processed` int(11) DEFAULT NULL,
-  `cancelled` int(11) DEFAULT NULL,
-  PRIMARY KEY (`uid`),
-  KEY `lid` (`lid`)
-) ENGINE=InnoDB DEFAULT CHARSET=utf8;
-
--- --------------------------------------------------------
-
---
--- Table structure for table `waiver_release`
---
-
-DROP TABLE IF EXISTS `waiver_releases`;
-
-CREATE TABLE `waiver_releases` (
-  `waiverid` int(11) NOT NULL,
-  `pid` varchar(7) NOT NULL,
-  KEY `waiverid` (`waiverid`),
-  UNIQUE KEY `waiverid_pid` (`waiverid`, `pid`)
-) ENGINE=InnoDB DEFAULT CHARSET=utf8;
-
--- --------------------------------------------------------
-
---
--- Table structure for table `jobs`
---
-
-DROP TABLE IF EXISTS `jobs`;
-
->>>>>>> ec90a99e
 CREATE TABLE `jobs` (
   `uid` int(11) NOT NULL AUTO_INCREMENT,
   `type` tinyint(1) NOT NULL,
@@ -1625,19 +1088,11 @@
   `sequence` int(10) DEFAULT NULL,
   `state` varchar(36) DEFAULT NULL,
 
-<<<<<<< HEAD
-  `week` tinyint(2) DEFAULT NULL,
-  `dwn` int(1) DEFAULT NULL,
-  `qtr` int(1) DEFAULT NULL,
-  `year` smallint(4) NOT NULL,
-  `seas_type` varchar(36) DEFAULT NULL, -- PRE, REG, POST
-=======
   `week` tinyint(2) DEFAULT NULL, -- TODO remove
   `dwn` int(1) DEFAULT NULL,
   `qtr` int(1) DEFAULT NULL,
   `year` smallint(4) NOT NULL, -- TODO remove
   `seas_type` varchar(36) DEFAULT NULL, -- TODO remove
->>>>>>> ec90a99e
 
   `desc` text DEFAULT NULL,
 
@@ -1725,12 +1180,7 @@
   `intp` varchar(7) DEFAULT NULL,               -- intercepting player
   `intp_gsis` varchar(36) DEFAULT NULL,         -- intercepting player gsis
 
-<<<<<<< HEAD
-  `yds` tinyint(3) DEFAULT NULL,                -- yardage
-  `yds_gained` tinyint(3) DEFAULT NULL,         -- yardage gained (or lost) by the possessing team, excluding yards gained via fumble recoveries and laterals
-=======
   `yds` tinyint(3) DEFAULT NULL,                -- yardage gained (or lost) by the possessing team, excluding yards gained via fumble recoveries and laterals
->>>>>>> ec90a99e
 
   `fum` tinyint(1) DEFAULT NULL,                -- fumble occured
   `fuml` tinyint(1) DEFAULT NULL,               -- fumble lost
@@ -1743,10 +1193,7 @@
   `touchback` tinyint(1) DEFAULT NULL,          -- touchback
   `safety` tinyint(1) DEFAULT NULL,             -- safety
   `penalty` tinyint(1) DEFAULT NULL,            -- penalty
-<<<<<<< HEAD
-=======
   `lateral` tinyint(1) DEFAULT NULL,            -- lateral occured
->>>>>>> ec90a99e
   `oob` tinyint(1) DEFAULT NULL,                -- 1 if play description contains ran ob, pushed ob, or sacked ob; 0 otherwise.
   `tfl` tinyint(1) DEFAULT NULL,                -- Binary indicator for whether or not a tackle for loss on a run play occurred.
   `rush` tinyint(1) DEFAULT NULL,               -- Binary indicator for if the play was a run.
@@ -1840,15 +1287,9 @@
   `back` tinyint(2) DEFAULT NULL,               -- number in backfield (wr, rb, te, fb)
   `xlm` tinyint(1) DEFAULT NULL,                -- extra men on the line, Number of players lined up on either side of the Offensive Tackles - usually a Tight End.
   `db` tinyint(2) DEFAULT NULL,                 -- number of defensive backs
-<<<<<<< HEAD
-  `box` tinyint(2) DEFAULT NULL,                -- number of defenders in the box
-  `boxdb` tinyint(2) DEFAULT NULL,              -- number of dbs in the box
-  `pru` tinyint(1) DEFAULT NULL,                -- pass rushers
-=======
   `box` tinyint(2) DEFAULT NULL,                -- number of defenders in the box -- TODO remove
   `boxdb` tinyint(2) DEFAULT NULL,              -- number of dbs in the box
   `pru` tinyint(1) DEFAULT NULL,                -- pass rushers -- TODO remove
->>>>>>> ec90a99e
   `blz` tinyint(1) DEFAULT NULL,                -- number of LB's and DB's blitzing
   `dblz` tinyint(1) DEFAULT NULL,               -- Number of DB's blitzing
   `oopd` varchar(2) DEFAULT NULL,               -- out of pocket pass details, Clean [C], Pressure [P], Designed [D], Designed Rollout [DR]
@@ -1989,13 +1430,6 @@
 -- --------------------------------------------------------
 
 --
-<<<<<<< HEAD
--- Table structure for table `nfl_snaps`
---
-
-DROP TABLE IF EXISTS `nfl_snaps`;
-
-=======
 -- Table structure for table `nfl_play_laterals`
 --
 
@@ -2020,7 +1454,6 @@
 
 DROP TABLE IF EXISTS `nfl_snaps`;
 
->>>>>>> ec90a99e
 CREATE TABLE `nfl_snaps` (
   `esbid` int(10) NOT NULL,
   `playId` int(10) NOT NULL,
@@ -2036,7 +1469,6 @@
 --
 
 DROP TABLE IF EXISTS `nfl_plays_current_week`;
-<<<<<<< HEAD
 
 CREATE TABLE `nfl_plays_current_week` (
   `esbid` int(10) NOT NULL,
@@ -2136,8 +1568,7 @@
   `intp` varchar(7) DEFAULT NULL,               -- intercepting player
   `intp_gsis` varchar(36) DEFAULT NULL,         -- intercepting player gsis
 
-  `yds` varchar(3) DEFAULT NULL,                -- yardage
-  `yds_gained` varchar(3) DEFAULT NULL,         -- yardage gained (or lost) by the possessing team, excluding yards gained via fumble recoveries and laterals
+  `yds` tinyint(3) DEFAULT NULL,                -- yardage gained (or lost) by the possessing team, excluding yards gained via fumble recoveries and laterals
 
   `fum` tinyint(1) DEFAULT NULL,                -- fumble occured
   `fuml` tinyint(1) DEFAULT NULL,               -- fumble lost
@@ -2421,334 +1852,11 @@
   `s` varchar(20) DEFAULT NULL,
   `su` varchar(20) DEFAULT NULL,
   UNIQUE KEY `pid` (`pid`, `week`, `year`)
-=======
-
-CREATE TABLE `nfl_plays_current_week` (
-  `esbid` int(10) NOT NULL,
-  `playId` int(10) NOT NULL,
-  `sequence` int(10) DEFAULT NULL,
-  `state` varchar(36) DEFAULT NULL,
-
-  `week` tinyint(2) DEFAULT NULL,
-  `dwn` int(1) DEFAULT NULL,
-  `qtr` int(1) DEFAULT NULL,
-  `year` smallint(4) DEFAULT NULL,
-  `seas_type` varchar(36) DEFAULT NULL, -- PRE, REG, POST
-
-  `desc` text DEFAULT NULL,
-
-  `ydl_num` int(4) DEFAULT NULL,
-  `ydl_side` varchar(10) DEFAULT NULL,
-  `ydl_start` varchar(10) DEFAULT NULL,     -- String indicating the start field position for a given play.
-  `ydl_end` varchar(10) DEFAULT NULL,       -- String indicating the end field position for a given play.
-  `ydl_100` int(3) DEFAULT NULL,            -- Numeric distance in the number of yards from the opponent's endzone for the posteam.
-
-  `hash` varchar(1) DEFAULT NULL,           -- hash location, values: (L)eft hash, (R)ight hash or in-between (M)
-  `mot` varchar(2) DEFAULT NULL,            -- motion, There are 2 types of motion: Pre-snap (P) which starts and stops before the snap and the more aggressive type of motion that is occurring during the snap (S). When both occur we mark 'PS'
-
-  `ytg` int(3) DEFAULT NULL,                -- yards to go
-  `yfog` int(3) DEFAULT NULL,               -- yards from own goal (1-99)
-
-  `off_formation` varchar(100) DEFAULT NULL,
-  `off_personnel` varchar(100) DEFAULT NULL,
-  `def_personnel` varchar(36) DEFAULT NULL,
-  `box_ngs` int(3) DEFAULT NULL,
-  `pru_ngs` int(3) DEFAULT NULL,
-
-  `drive_seq` int(4) DEFAULT NULL,                  -- drive count
-  `drive_yds` int(3) DEFAULT NULL,
-  `drive_play_count` int(3) DEFAULT NULL,           -- Numeric value of how many regular plays happened in a given drive.
-  `drive_result` varchar(30) DEFAULT NULL,          -- drive result
-  `drive_top` varchar(10) DEFAULT NULL,             -- Time of possession in a given drive.
-  `drive_fds` int(2) DEFAULT NULL,                  -- Number of first downs in a given drive.
-  `drive_inside20` tinyint(1) DEFAULT NULL,         -- Binary indicator if the offense was able to get inside the opponents 20 yard line.
-  `drive_score` tinyint(1) DEFAULT NULL, -- Binary indicator the drive ended with a score.
-  `drive_start_qtr` tinyint(1) DEFAULT NULL,       -- Numeric value indicating in which quarter the given drive has started.
-  `drive_end_qtr` tinyint(1) DEFAULT NULL,         -- Numeric value indicating in which quarter the given drive has ended.
-  `drive_yds_penalized` int(3) DEFAULT NULL,       -- Numeric value of how many yards the offense gained or lost through penalties in the given drive.
-  `drive_start_transition` varchar(30) DEFAULT NULL,  -- String indicating how the offense got the ball.
-  `drive_end_transition` varchar(30) DEFAULT NULL,    -- String indicating how the offense lost the ball.
-  `drive_game_clock_start` varchar(10) DEFAULT NULL,   -- Game time at the beginning of a given drive.
-  `drive_game_clock_end` varchar(10) DEFAULT NULL,     -- Game time at the end of a given drive.
-  `drive_start_ydl` varchar(10) DEFAULT NULL,      -- String indicating where a given drive started consisting of team half and yard line number.
-  `drive_end_ydl` varchar(10) DEFAULT NULL,        -- String indicating where a given drive ended consisting of team half and yard line number.
-  `drive_start_play_id` int(10) DEFAULT NULL,      -- Play_id of the first play in the given drive.
-  `drive_end_play_id` int(10) DEFAULT NULL,        -- Play_id of the last play in the given drive.
-
-  `series_seq` int(3) DEFAULT NULL,                -- Starts at 1, each new first down increments, numbers shared across both teams NA: kickoffs, extra point/two point conversion attempts, non-plays, no posteam
-  `series_suc` tinyint(1) DEFAULT NULL,            -- 1: scored touchdown, gained enough yards for first down.
-  `series_result` varchar(100) DEFAULT NULL,       -- Possible values: First down, Touchdown, Opp touchdown, Field goal, Missed field goal, Safety, Turnover, Punt, Turnover on downs, QB kneel, End of half
-
-  `gtg` tinyint(1) DEFAULT NULL,                    -- Binary indicator for whether or not the posteam is in a goal down situation.
-
-  `score` tinyint(1) DEFAULT NULL,                     -- Binary indicator for whether or not a score occurred on the play.
-  `score_type` varchar(10) DEFAULT NULL,               -- Scoring play type: FG, PAT, PAT2, SFTY, TD
-  `score_team` varchar(4) DEFAULT NULL,                -- Scoring play team
-
-  `timestamp` varchar(10) DEFAULT NULL,
-
-  `play_clock` varchar(10) DEFAULT NULL,        -- Time on the playclock when the ball was snapped.
-
-  `game_clock_start` varchar(10) DEFAULT NULL,  -- Time at start of play provided in string format as minutes:seconds remaining in the quarter.
-  `game_clock_end` varchar(10) DEFAULT NULL,    -- Game time at the end of a given play.
-  `sec_rem_qtr` int(4) DEFAULT NULL,            -- Numeric seconds remaining in the quarter.
-  `sec_rem_half` int(4) DEFAULT NULL,           -- Numeric seconds remaining in the half.
-  `sec_rem_gm` int(4) DEFAULT NULL,             -- Numeric seconds remaining in the game.
-
-  `pos_team` varchar(4) DEFAULT NULL,
-  `pos_team_id` varchar(36) DEFAULT NULL,
-
-  `off` varchar(3) DEFAULT NULL,                    -- offense
-  `def` varchar(3) DEFAULT NULL,                    -- defense
-
-  `deleted` tinyint(1) DEFAULT NULL,
-  `review` text DEFAULT NULL,
-
-  `type` varchar(4) DEFAULT NULL,                   -- RUSH, PASS, FGXP, PUNT, KOFF, ONSD, NOPL, CONV
-  `type_nfl` varchar(36) DEFAULT NULL,
-  `type_ngs` text DEFAULT NULL,
-
-  `next_play_type` varchar(36) DEFAULT NULL,
-
-  `player_fuml` varchar(7) DEFAULT NULL,                -- fumbling player
-  `player_fuml_gsis` varchar(36) DEFAULT NULL,          -- fumbling player gsis
-  `bc` varchar(7) DEFAULT NULL,                 -- ball carrier
-  `bc_gsis` varchar(36) DEFAULT NULL,           -- ball carrier gsis
-  `psr` varchar(7) DEFAULT NULL,                -- passer
-  `psr_gsis` varchar(36) DEFAULT NULL,          -- passer gsis
-  `trg` varchar(7) DEFAULT NULL,                -- targeted player
-  `trg_gsis` varchar(36) DEFAULT NULL,          -- targeted player gsis
-  `intp` varchar(7) DEFAULT NULL,               -- intercepting player
-  `intp_gsis` varchar(36) DEFAULT NULL,         -- intercepting player gsis
-
-  `yds` tinyint(3) DEFAULT NULL,                -- yardage gained (or lost) by the possessing team, excluding yards gained via fumble recoveries and laterals
-
-  `fum` tinyint(1) DEFAULT NULL,                -- fumble occured
-  `fuml` tinyint(1) DEFAULT NULL,               -- fumble lost
-  `int` tinyint(1) DEFAULT NULL,                -- interception
-  `sk` tinyint(1) DEFAULT NULL,                 -- sack
-  `succ` tinyint(1) DEFAULT NULL,               -- successful play
-  `comp` tinyint(1) DEFAULT NULL,               -- completion
-  `incomp` tinyint(1) DEFAULT NULL,             -- incompletion
-  `trick` tinyint(1) DEFAULT NULL,              -- trick play
-  `touchback` tinyint(1) DEFAULT NULL,          -- touchback
-  `safety` tinyint(1) DEFAULT NULL,             -- safety
-  `penalty` tinyint(1) DEFAULT NULL,            -- penalty
-  `oob` tinyint(1) DEFAULT NULL,                -- 1 if play description contains ran ob, pushed ob, or sacked ob; 0 otherwise.
-  `tfl` tinyint(1) DEFAULT NULL,                -- Binary indicator for whether or not a tackle for loss on a run play occurred.
-  `rush` tinyint(1) DEFAULT NULL,               -- Binary indicator for if the play was a run.
-  `pass` tinyint(1) DEFAULT NULL,               -- Binary indicator for if the play was a pass attempt (includes sacks).
-  `solo_tk` tinyint(1) DEFAULT NULL,            -- Binary indicator if the play had a solo tackle (could be multiple due to fumbles).
-  `assist_tk` tinyint(1) DEFAULT NULL,          -- Binary indicator for if an assist tackle occurred.
-
-  `special` tinyint(1) DEFAULT NULL,                 -- special teams
-  `special_type` varchar(10) DEFAULT NULL,            -- special teams play type
-
-  `pen_team` varchar(3) DEFAULT NULL,           -- String abbreviation of the team with the penalty.
-  `pen_yds` int(3) DEFAULT NULL,                -- Yards gained (or lost) by the posteam from the penalty.
-
-  `td` tinyint(1) DEFAULT NULL,                 -- touchdown
-  `ret_td` tinyint(1) DEFAULT NULL,             -- return touchdown
-  `pass_td` tinyint(1) DEFAULT NULL,            -- passing touchdown
-  `rush_td` tinyint(1) DEFAULT NULL,            -- rushing touchdown
-  `td_tm` varchar(5) DEFAULT NULL,              -- touchdown team abbreviation
-
-  `pass_yds` int(3) DEFAULT NULL,               -- Numeric yards by the passer_player_name, including yards gained in pass plays with laterals. This should equal official passing statistics.
-  `recv_yds` int(3) DEFAULT NULL,               -- Numeric yards by the receiver_player_name, excluding yards gained in pass plays with laterals. This should equal official receiving statistics but could miss yards gained in pass plays with laterals. Please see the description of `lateral_receiver_player_name` for further information.
-  `rush_yds` int(3) DEFAULT NULL,               -- Numeric yards by the rusher_player_name, excluding yards gained in rush plays with laterals. This should equal official rushing statistics but could miss yards gained in rush plays with laterals. Please see the description of `lateral_rusher_player_name` for further information.
-
-  `dot` int(3) DEFAULT NULL,                    -- depth of target
-  `tay` tinyint(1) DEFAULT NULL,                -- true air yards, Distance ball travels in the air from point of throw to a receivers hands; back of endzone or sideline.
-  `yac` int(3) DEFAULT NULL,                    -- yard after catch
-  `yaco` int(3) DEFAULT NULL,                   -- yards after contact
-  `ret_yds` int(3) DEFAULT NULL,                -- return yardage
-  `ret_tm` varchar(5) DEFAULT NULL,             -- return team abbrevation
-
-  `sg` tinyint(1) DEFAULT NULL,                 -- shotgun
-  `nh` tinyint(1) DEFAULT NULL,                 -- no huddle
-  `pap` tinyint(1) DEFAULT NULL,                -- play action pass
-  `qbd` tinyint(1) DEFAULT NULL,                -- QB dropped back on the play (pass attempt, sack, or scrambled).
-  `qbk` tinyint(1) DEFAULT NULL,                -- QB took a knee.
-  `qbs` tinyint(1) DEFAULT NULL,                -- QB spiked the ball.
-  `qbru` tinyint(1) DEFAULT NULL,               -- QB run, a designed running play for the QB. These are only marked on runs by a natural QB where he lined up as a QB. Also, sneaks and kneel-downs are not counted.
-  `sneak` tinyint(1) DEFAULT NULL,              -- QB sneak
-  `scrm` tinyint(1) DEFAULT NULL,               -- QB scramble
-
-  `qbp` tinyint(2) DEFAULT NULL,                -- QB pressure
-  `qbhi` tinyint(2) DEFAULT NULL,               -- QB hit
-  `qbhu` tinyint(2) DEFAULT NULL,               -- QB hurry
-
-  `intw` tinyint(1) DEFAULT NULL,               -- interception worthy
-  `cball` tinyint(1) DEFAULT NULL,              -- catchable ball, A pass in which an eligible receiver has the opportunity to get his hands on the football with reasonable movement, timing, and opportunity.
-  `qbta` tinyint(1) DEFAULT NULL,               -- QB Throw Away
-  `shov` tinyint(1) DEFAULT NULL,               -- Shovel/Touch Pass
-  `side` tinyint(1) DEFAULT NULL,               -- Sideline pass, Balls outside of the field but catchable when the receiver extends body/arms.
-  `high` tinyint(1) DEFAULT NULL,               -- Highlight pass, Perfect pass that only the receiver can reach. Features perfect placement in a tight window.
-
-  `drp` tinyint(1) DEFAULT NULL,                -- dropped pass
-  `cnb` tinyint(1) DEFAULT NULL,                -- contested ball, Passes into close coverage that involve a physical battle between receiver and defender for control of the ball.
-  `crr` tinyint(1) DEFAULT NULL,                -- Created Reception, Difficult catches that require exceptional body control; hands; acrobatics, or any combination thereof.
-
-  `mbt` tinyint(1) DEFAULT NULL,                -- missed or broken tackles
-  `avsk` tinyint(1) DEFAULT NULL,               -- number of avoided sacks
-
-  `run_location` varchar(10) DEFAULT NULL,      -- String indicator for location of run: left, middle, or right.
-  `run_gap` varchar(10) DEFAULT NULL,           -- String indicator for line gap of run: end, guard, or tackle
-
-  `option` varchar(3) DEFAULT NULL,             -- option play, values: RPO (run/pass), RUN (run/qbrun)
-  `tlook` tinyint(1) DEFAULT NULL,              -- trick look
-
-  `fd` tinyint(1) DEFAULT NULL,                 -- first down
-  `fd_rush` tinyint(1) DEFAULT NULL,            -- Binary indicator for if a running play converted the first down.
-  `fd_pass` tinyint(1) DEFAULT NULL,            -- Binary indicator for if a passing play converted the first down.
-  `fd_penalty` tinyint(1) DEFAULT NULL,         -- Binary indicator for if a penalty converted the first down.
-
-  `third_down_converted` tinyint(1) DEFAULT NULL,  -- Binary indicator for if the first down was converted on third down.
-  `third_down_failed` tinyint(1) DEFAULT NULL,     -- Binary indicator for if the posteam failed to convert first down on third down.
-  `fourth_down_converted` tinyint(1) DEFAULT NULL, -- Binary indicator for if the first down was converted on fourth down.
-  `fourth_down_failed` tinyint(1) DEFAULT NULL,    -- Binary indicator for if the posteam failed to convert first down on fourth down.
-
-  `htm` tinyint(1) DEFAULT NULL,                -- hindered throwing motion
-  `zblz` tinyint(1) DEFAULT NULL,               -- zone blitz, at least one Off-Ball LB rushed the passer instead of a DL who dropped into coverage
-  `stnt` tinyint(1) DEFAULT NULL,               -- stunt, when any two pass rushers cross, trading pass rush lanes on a passing down
-  `oop` tinyint(1) DEFAULT NULL,                -- out of pocket pass
-  `phyb` tinyint(1) DEFAULT NULL,               -- physical ball, Pass target takes significant punishment whether the pass is caught or not. Most 'Contested Balls' will also be a 'Physical Ball'.
-  `bap` tinyint(1) DEFAULT NULL,                -- batted pass
-  `fread` tinyint(1) DEFAULT NULL,              -- first read
-  `scre` tinyint(1) DEFAULT NULL,               -- screen pass
-  `pfp` tinyint(1) DEFAULT NULL,                -- pain free play, Ball carrier is only lightly touched by a defender on the field (ie QB slide) or runs out of bounds with little or no physical contact with the defender or sideline personnel/equipment. Includes TD's
-  `qbsk` tinyint(1) DEFAULT NULL,               -- qb sack, QB was to blame for the sack: held ball too long; missed wide open receiver etc
-
-  `ttscrm` decimal(3,1) DEFAULT NULL,           -- time to scramble
-  `ttp` decimal(3,1) DEFAULT NULL,              -- time to pass
-  `ttsk` decimal(3,1) DEFAULT NULL,             -- time to sack
-  `ttpr` decimal(3,1) DEFAULT NULL,             -- time to pressure
-
-  `back` tinyint(2) DEFAULT NULL,               -- number in backfield (wr, rb, te, fb)
-  `xlm` tinyint(1) DEFAULT NULL,                -- extra men on the line, Number of players lined up on either side of the Offensive Tackles - usually a Tight End.
-  `db` tinyint(2) DEFAULT NULL,                 -- number of defensive backs
-  `box` tinyint(2) DEFAULT NULL,                -- number of defenders in the box
-  `boxdb` tinyint(2) DEFAULT NULL,              -- number of dbs in the box
-  `pru` tinyint(1) DEFAULT NULL,                -- pass rushers
-  `blz` tinyint(1) DEFAULT NULL,                -- number of LB's and DB's blitzing
-  `dblz` tinyint(1) DEFAULT NULL,               -- Number of DB's blitzing
-  `oopd` varchar(2) DEFAULT NULL,               -- out of pocket pass details, Clean [C], Pressure [P], Designed [D], Designed Rollout [DR]
-  `cov` tinyint(1) DEFAULT NULL,                -- coverage on target, Uncovered is 0, single coverage is 1, double is 2.
-
-  `ep` decimal(22,20) DEFAULT NULL,             -- Using the scoring event probabilities, the estimated expected points with respect to the possession team for the given play.
-  `epa` decimal(22,20) DEFAULT NULL,            -- Expected points added (EPA) by the posteam for the given play.
-  `ep_succ` tinyint(1) DEFAULT NULL,            -- Binary indicator wheter epa > 0 in the given play.
-
-  `total_home_epa` decimal(22,20) DEFAULT NULL,             -- Cumulative total EPA for the home team in the game so far.
-  `total_away_epa` decimal(22,20) DEFAULT NULL,             -- Cumulative total EPA for the away team in the game so far.
-  `total_home_rush_epa` decimal(22,20) DEFAULT NULL,        -- Cumulative total rushing EPA for the home team in the game so far.
-  `total_away_rush_epa` decimal(22,20) DEFAULT NULL,        -- Cumulative total rushing EPA for the away team in the game so far.
-  `total_home_pass_epa` decimal(22,20) DEFAULT NULL,        -- Cumulative total passing EPA for the home team in the game so far.
-  `total_away_pass_epa` decimal(22,20) DEFAULT NULL,        -- Cumulative total passing EPA for the away team in the game so far.
-
-  `qb_epa` decimal(22,20) DEFAULT NULL,                     -- Gives QB credit for EPA for up to the point where a receiver lost a fumble after a completed catch and makes EPA work more like passing yards on plays with fumbles.
-  `air_epa` decimal(22,20) DEFAULT NULL,                    -- EPA from the air yards alone. For completions this represents the actual value provided through the air. For incompletions this represents the hypothetical value that could've been added through the air if the pass was completed.
-  `yac_epa` decimal(22,20) DEFAULT NULL,                    -- EPA from the yards after catch alone. For completions this represents the actual value provided after the catch. For incompletions this represents the difference between the hypothetical air_epa and the play's raw observed EPA (how much the incomplete pass cost the posteam).
-  `comp_air_epa` decimal(22,20) DEFAULT NULL,               -- EPA from the air yards alone only for completions.
-  `comp_yac_epa` decimal(22,20) DEFAULT NULL,               -- EPA from the yards after catch alone only for completions.
-  `xyac_epa` decimal(22,20) DEFAULT NULL,                   -- Expected value of EPA gained after the catch, starting from where the catch was made. Zero yards after the catch would be listed as zero EPA.
-  `total_home_comp_air_epa` decimal(22,20) DEFAULT NULL,    -- Cumulative total completions air EPA for the home team in the game so far.
-  `total_away_comp_air_epa` decimal(22,20) DEFAULT NULL,    -- Cumulative total completions air EPA for the away team in the game so far.
-  `total_home_comp_yac_epa` decimal(22,20) DEFAULT NULL,    -- Cumulative total completions yac EPA for the home team in the game so far.
-  `total_away_comp_yac_epa` decimal(22,20) DEFAULT NULL,    -- Cumulative total completions yac EPA for the away team in the game so far.
-  `total_home_raw_air_epa` decimal(22,20) DEFAULT NULL,     -- Cumulative total raw air EPA for the home team in the game so far.
-  `total_away_raw_air_epa` decimal(22,20) DEFAULT NULL,     -- Cumulative total raw air EPA for the away team in the game so far.
-  `total_home_raw_yac_epa` decimal(22,20) DEFAULT NULL,     -- Cumulative total raw yac EPA for the home team in the game so far.
-  `total_away_raw_yac_epa` decimal(22,20) DEFAULT NULL,     -- Cumulative total raw yac EPA for the away team in the game so far.
-
-  `wp` decimal(22,20) DEFAULT NULL,             -- Estimated win probabiity for the posteam given the current situation at the start of the given play.
-  `wpa` decimal(22,20) DEFAULT NULL,            -- Win probability added (WPA) for the posteam.
-  `home_wp` decimal(22,20) DEFAULT NULL,        -- Estimated win probability for the home team.
-  `away_wp` decimal(22,20) DEFAULT NULL,        -- Estimated win probability for the away team.
-  `vegas_wpa` decimal(22,20) DEFAULT NULL,      -- Win probability added (WPA) for the posteam: spread_adjusted model.
-  `vegas_home_wpa` decimal(22,20) DEFAULT NULL, -- Win probability added (WPA) for the home team: spread_adjusted model.
-  `home_wp_post` decimal(22,20) DEFAULT NULL,   -- Estimated win probability for the home team at the end of the play.
-  `away_wp_post` decimal(22,20) DEFAULT NULL,   -- Estimated win probability for the away team at the end of the play.
-  `vegas_wp` decimal(22,20) DEFAULT NULL,       -- Estimated win probabiity for the posteam given the current situation at the start of the given play, incorporating pre-game Vegas line.
-  `vegas_home_wp` decimal(22,20) DEFAULT NULL,  -- Estimated win probability for the home team incorporating pre-game Vegas line.
-  `total_home_rush_wpa` decimal(22,20) DEFAULT NULL, -- Cumulative total rushing WPA for the home team in the game so far.
-  `total_away_rush_wpa` decimal(22,20) DEFAULT NULL, -- Cumulative total rushing WPA for the away team in the game so far.
-  `total_home_pass_wpa` decimal(22,20) DEFAULT NULL, -- Cumulative total passing WPA for the home team in the game so far.
-  `total_away_pass_wpa` decimal(22,20) DEFAULT NULL, -- Cumulative total passing WPA for the away team in the game so far.
-  `air_wpa` decimal(22,20) DEFAULT NULL,       -- WPA through the air (same logic as air_epa).
-  `yac_wpa` decimal(22,20) DEFAULT NULL,       -- WPA from yards after the catch (same logic as yac_epa).
-  `comp_air_wpa` decimal(22,20) DEFAULT NULL,  -- The air_wpa for completions only.
-  `comp_yac_wpa` decimal(22,20) DEFAULT NULL,  -- The yac_wpa for completions only.
-  `total_home_comp_air_wpa` decimal(22,20) DEFAULT NULL,      -- Cumulative total completions air WPA for the home team in the game so far.
-  `total_away_comp_air_wpa` decimal(22,20) DEFAULT NULL,      -- Cumulative total completions air WPA for the away team in the game so far.
-  `total_home_comp_yac_wpa` decimal(22,20) DEFAULT NULL,      -- Cumulative total completions yac WPA for the home team in the game so far.
-  `total_away_comp_yac_wpa` decimal(22,20) DEFAULT NULL,      -- Cumulative total completions yac WPA for the away team in the game so far.
-  `total_home_raw_air_wpa` decimal(22,20) DEFAULT NULL,       -- Cumulative total raw air WPA for the home team in the game so far.
-  `total_away_raw_air_wpa` decimal(22,20) DEFAULT NULL,       -- Cumulative total raw air WPA for the away team in the game so far.
-  `total_home_raw_yac_wpa` decimal(22,20) DEFAULT NULL,       -- Cumulative total raw yac WPA for the home team in the game so far.
-  `total_away_raw_yac_wpa` decimal(22,20) DEFAULT NULL,       -- Cumulative total raw yac WPA for the away team in the game so far.
-
-  `xyac_mean_yds` decimal(22,20) DEFAULT NULL,    -- Average expected yards after the catch based on where the ball was caught.
-  `xyac_median_yds` decimal(22,20) DEFAULT NULL,  -- Median expected yards after the catch based on where the ball was caught.
-  `xyac_succ_prob` decimal(22,20) DEFAULT NULL,   -- Probability play earns positive EPA (relative to where play started) based on where ball was caught.
-  `xyac_fd_prob` decimal(22,20) DEFAULT NULL,     -- Probability play earns a first down based on where the ball was caught.
-
-  `ep_att` tinyint(1) DEFAULT NULL,       -- Binary indicator for extra point attempt.
-  `two_att` tinyint(1) DEFAULT NULL,      -- Binary indicator for two point conversion attempt.
-  `fg_att` tinyint(1) DEFAULT NULL,       -- Binary indicator for field goal attempt.
-  `kickoff_att` tinyint(1) DEFAULT NULL,     -- Binary indicator for kickoff.
-  `punt_att` tinyint(1) DEFAULT NULL,        -- Binary indicator for punts.
-
-  `fg_result` varchar(10) DEFAULT NULL,         -- String indicator for result of field goal attempt: made, missed, or blocked.
-  `kick_distance` int(3) DEFAULT NULL,          -- Numeric distance in yards for kickoffs, field goals, and punts.
-  `ep_result` varchar(10) DEFAULT NULL,         -- String indicator for the result of the extra point attempt: good, failed, blocked, safety (touchback in defensive endzone is 1 point apparently), or aborted.
-  `tp_result` varchar(10) DEFAULT NULL,         -- String indicator for result of two point conversion attempt: success, failure, safety (touchback in defensive endzone is 1 point apparently), or return.
-  `punt_blocked` tinyint(1) DEFAULT NULL,       -- Binary indicator for if the punt was blocked.
-
-  `home_to_rem` tinyint(1) DEFAULT NULL,        -- Numeric timeouts remaining in the half for the home team.
-  `away_to_rem` tinyint(1) DEFAULT NULL,        -- Numeric timeouts remaining in the half for the away team.
-  `pos_to_rem` tinyint(1) DEFAULT NULL,         -- Number of timeouts remaining for the possession team.
-  `def_to_rem` tinyint(1) DEFAULT NULL,         -- Number of timeouts remaining for the team on defense.
-  `to` tinyint(1) DEFAULT NULL,                 -- Binary indicator for whether or not a timeout was called by either team.
-  `to_team` varchar(3) DEFAULT NULL,            -- String abbreviation for which team called the timeout.
-
-  `home_score` tinyint(2) DEFAULT NULL,             -- Score for the home team at the end of the play.
-  `away_score` tinyint(2) DEFAULT NULL,             -- Score for the away team at the end of the play.
-  `pos_score` tinyint(2) DEFAULT NULL,              -- Score the posteam at the start of the play.
-  `def_score` tinyint(2) DEFAULT NULL,              -- Score the defteam at the start of the play.
-  `score_diff` tinyint(2) DEFAULT NULL,             -- Score differential between the posteam and defteam at the start of the play.
-  `pos_score_post` tinyint(2) DEFAULT NULL,         -- Score for the posteam at the end of the play.
-  `def_score_post` tinyint(2) DEFAULT NULL,         -- Score for the defteam at the end of the play.
-  `score_diff_post` tinyint(2) DEFAULT NULL,        -- Score differential between the posteam and defteam at the end of the play.
-
-  `no_score_prob` tinyint(2) DEFAULT NULL,          -- Predicted probability of no score occurring for the rest of the half based on the expected points model.
-  `opp_fg_prob` decimal(22,20) DEFAULT NULL,        -- Predicted probability of the defteam scoring a FG next.
-  `opp_safety_prob` decimal(22,20) DEFAULT NULL,    -- Predicted probability of the defteam scoring a safety next.
-  `opp_td_prob` decimal(22,20) DEFAULT NULL,        -- Predicted probability of the defteam scoring a TD next.
-  `fg_prob` decimal(22,20) DEFAULT NULL,            -- Predicted probability of the posteam scoring a FG next.
-  `safety_prob` decimal(22,20) DEFAULT NULL,        -- Predicted probability of the posteam scoring a safety next.
-  `td_prob` decimal(22,20) DEFAULT NULL,            -- Predicted probability of the posteam scoring a TD next.
-  `extra_point_prob` decimal(22,20) DEFAULT NULL,   -- Predicted probability of the posteam scoring an extra point.
-  `two_conv_prob` decimal(22,20) DEFAULT NULL,      -- Predicted probability of the posteam scoring the two point conversion.
-
-  `xpass_prob` decimal(21,20) DEFAULT NULL,         -- Probability of dropback scaled from 0 to 1.
-  `pass_oe` decimal(22,20) DEFAULT NULL,            -- Dropback percent over expected on a given play scaled from 0 to 100.
-
-  `cp` decimal(22,20) DEFAULT NULL,                 -- Numeric value indicating the probability for a complete pass based on comparable game situations.
-  `cpoe` decimal(22,20) DEFAULT NULL,               -- For a single pass play this is 1 - cp when the pass was completed or 0 - cp when the pass was incomplete. Analyzed for a whole game or season an indicator for the passer how much over or under expectation his completion percentage was.
-
-  `charted` tinyint(1) DEFAULT NULL,
-  `updated` int(11) NOT NULL,
-  UNIQUE KEY `gamePlay` (`esbid`,`playId`),
-  KEY `esbid` (`esbid`),
-  KEY `playId` (`playId`)
->>>>>>> ec90a99e
-) ENGINE=InnoDB DEFAULT CHARSET=utf8;
-
--- --------------------------------------------------------
-
---
-<<<<<<< HEAD
+) ENGINE=InnoDB DEFAULT CHARSET=utf8;
+
+-- --------------------------------------------------------
+
+--
 -- Table structure for table `player_gamelogs`
 --
 
@@ -2806,32 +1914,11 @@
   `dtpr` tinyint(2) DEFAULT 0,
   `dtd` tinyint(2) DEFAULT 0,
   UNIQUE KEY `pid` (`pid`, `esbid`)
-=======
--- Table structure for table `nfl_play_stats_current_week`
---
-
-DROP TABLE IF EXISTS `nfl_play_stats_current_week`;
-
-CREATE TABLE `nfl_play_stats_current_week` (
-  `esbid` int(10) NOT NULL,
-  `playId` int(10) NOT NULL,
-  `clubCode` varchar(10) DEFAULT NULL,
-  `playerName` varchar(36) DEFAULT NULL,
-  `statId` int(10) NOT NULL,
-  `yards` int(3) DEFAULT NULL,
-  `gsisId` varchar(36) DEFAULT NULL,
-  `gsispid` varchar(47) DEFAULT NULL,
-  `teamid` varchar(36) DEFAULT NULL,
-  `valid` tinyint(1) DEFAULT NULL,
-  KEY `playId` (`playId`),
-  UNIQUE KEY `esbid` (`esbid`,`playId`,`statId`)
->>>>>>> ec90a99e
-) ENGINE=InnoDB DEFAULT CHARSET=utf8;
-
--- --------------------------------------------------------
-
---
-<<<<<<< HEAD
+) ENGINE=InnoDB DEFAULT CHARSET=utf8;
+
+-- --------------------------------------------------------
+
+--
 -- Table structure for table `player_seasonlogs`
 --
 
@@ -2842,23 +1929,8 @@
   `year` smallint(4) NOT NULL,
   `seas_type` varchar(10) NOT NULL, -- PRE, REG, POST
   `pos` varchar(3) NOT NULL,
-=======
--- Table structure for table `nfl_snaps`
---
-
-DROP TABLE IF EXISTS `nfl_snaps_current_week`;
-
-CREATE TABLE `nfl_snaps_current_week` (
-  `esbid` int(10) NOT NULL,
-  `playId` int(10) NOT NULL,
-  `nflId` int(10) NOT NULL,
-  KEY `playId` (`playId`),
-  UNIQUE KEY `snap` (`playId`,`nflId`)
-) ENGINE=InnoDB DEFAULT CHARSET=utf8;
->>>>>>> ec90a99e
-
-
-<<<<<<< HEAD
+
+
   `pa` smallint(4) DEFAULT 0,
   `pc` smallint(4) DEFAULT 0,
   `py` int(4) DEFAULT 0,
@@ -2954,158 +2026,11 @@
   `points_added_rnk` SMALLINT(5) DEFAULT NULL,
   `points_added_pos_rnk` SMALLINT(5) DEFAULT NULL,
   UNIQUE KEY `pid` (`pid`, `year`, `lid`)
-=======
---
--- Table structure for table `practice`
---
-
-DROP TABLE IF EXISTS `practice`;
-
-CREATE TABLE `practice` (
-  `pid` varchar(7) NOT NULL,
-  `week` tinyint(2) NOT NULL,
-  `year` smallint(4) NOT NULL,
-  `status` varchar(100) DEFAULT NULL,
-  `inj` varchar(100) DEFAULT NULL,
-  `m` varchar(20) DEFAULT NULL,
-  `tu` varchar(20) DEFAULT NULL,
-  `w` varchar(20) DEFAULT NULL,
-  `th` varchar(20) DEFAULT NULL,
-  `f` varchar(20) DEFAULT NULL,
-  `s` varchar(20) DEFAULT NULL,
-  `su` varchar(20) DEFAULT NULL,
-  UNIQUE KEY `pid` (`pid`, `week`, `year`)
-) ENGINE=InnoDB DEFAULT CHARSET=utf8;
-
--- --------------------------------------------------------
-
---
--- Table structure for table `player_gamelogs`
---
-
-DROP TABLE IF EXISTS `player_gamelogs`;
-
-CREATE TABLE `player_gamelogs` (
-  `esbid` int(10) NOT NULL,
-  `pid` varchar(7) NOT NULL,
-  `tm` varchar(3) NOT NULL,
-  `opp` varchar(3) NOT NULL,
-  `pos` varchar(3) NOT NULL,
-
-  `pa` tinyint(2) DEFAULT 0,
-  `pc` tinyint(2) DEFAULT 0,
-  `py` int(3) DEFAULT 0,
-  `ints` tinyint(1) DEFAULT 0,
-  `tdp` tinyint(1) DEFAULT 0,
-
-  `ra` tinyint(2) DEFAULT 0,
-  `ry` int(3) DEFAULT 0,
-  `tdr` tinyint(1) DEFAULT 0,
-  `fuml` tinyint(1) DEFAULT 0,
-
-  `trg` tinyint(2) DEFAULT 0,
-  `rec` tinyint(2) DEFAULT 0,
-  `recy` int(3) DEFAULT 0,
-  `tdrec` tinyint(1) DEFAULT 0,
-
-  `twoptc` tinyint(1) DEFAULT 0,
-
-  `prtd` tinyint(1) DEFAULT 0,
-  `krtd` tinyint(1) DEFAULT 0,
-
-  `snp` tinyint(3) DEFAULT 0,
-
-  `fgm` tinyint(1) DEFAULT 0,
-  `fgy` int(3) DEFAULT 0,
-  `fg19` tinyint(1) DEFAULT 0,
-  `fg29` tinyint(1) DEFAULT 0,
-  `fg39` tinyint(1) DEFAULT 0,
-  `fg49` tinyint(1) DEFAULT 0,
-  `fg50` tinyint(1) DEFAULT 0,
-  `xpm` tinyint(1) DEFAULT 0,
-
-  `dsk` tinyint(2) DEFAULT 0,
-  `dint` tinyint(2) DEFAULT 0,
-  `dff` tinyint(2) DEFAULT 0,
-  `drf` tinyint(2) DEFAULT 0,
-  `dtno` tinyint(2) DEFAULT 0,
-  `dfds` tinyint(2) DEFAULT 0,
-  `dpa` tinyint(2) DEFAULT 0,
-  `dya` int(4) DEFAULT 0,
-  `dblk` tinyint(2) DEFAULT 0,
-  `dsf` tinyint(2) DEFAULT 0,
-  `dtpr` tinyint(2) DEFAULT 0,
-  `dtd` tinyint(2) DEFAULT 0,
-  UNIQUE KEY `pid` (`pid`, `esbid`)
-) ENGINE=InnoDB DEFAULT CHARSET=utf8;
-
--- --------------------------------------------------------
-
---
--- Table structure for table `player_seasonlogs`
---
-
-DROP TABLE IF EXISTS `player_seasonlogs`;
-
-CREATE TABLE `player_seasonlogs` (
-  `pid` varchar(7) NOT NULL,
-  `year` smallint(4) NOT NULL,
-  `seas_type` varchar(10) NOT NULL, -- PRE, REG, POST
-  `pos` varchar(3) NOT NULL,
-
-
-  `pa` smallint(4) DEFAULT 0,
-  `pc` smallint(4) DEFAULT 0,
-  `py` int(4) DEFAULT 0,
-  `ints` tinyint(2) DEFAULT 0,
-  `tdp` tinyint(2) DEFAULT 0,
-
-  `ra` smallint(3) DEFAULT 0,
-  `ry` int(4) DEFAULT 0,
-  `tdr` tinyint(2) DEFAULT 0,
-  `fuml` tinyint(2) DEFAULT 0,
-
-  `trg` smallint(3) DEFAULT 0,
-  `rec` smallint(3) DEFAULT 0,
-  `recy` int(4) DEFAULT 0,
-  `tdrec` tinyint(2) DEFAULT 0,
-
-  `twoptc` tinyint(2) DEFAULT 0,
-
-  `prtd` tinyint(2) DEFAULT 0,
-  `krtd` tinyint(2) DEFAULT 0,
-
-  `snp` smallint(4) DEFAULT 0,
-
-  `fgm` smallint(3) DEFAULT 0,
-  `fgy` int(5) DEFAULT 0,
-  `fg19` tinyint(2) DEFAULT 0,
-  `fg29` tinyint(2) DEFAULT 0,
-  `fg39` tinyint(2) DEFAULT 0,
-  `fg49` tinyint(2) DEFAULT 0,
-  `fg50` tinyint(2) DEFAULT 0,
-  `xpm` smallint(3) DEFAULT 0,
-
-  `dsk` smallint(3) DEFAULT 0,
-  `dint` smallint(3) DEFAULT 0,
-  `dff` smallint(3) DEFAULT 0,
-  `drf` smallint(3) DEFAULT 0,
-  `dtno` smallint(3) DEFAULT 0,
-  `dfds` smallint(3) DEFAULT 0,
-  `dpa` smallint(3) DEFAULT 0,
-  `dya` int(5) DEFAULT 0,
-  `dblk` smallint(3) DEFAULT 0,
-  `dsf` smallint(3) DEFAULT 0,
-  `dtpr` smallint(3) DEFAULT 0,
-  `dtd` smallint(3) DEFAULT 0,
-  UNIQUE KEY `pid` (`pid`, `year`, `seas_type`)
->>>>>>> ec90a99e
-) ENGINE=InnoDB DEFAULT CHARSET=utf8;
-
--- --------------------------------------------------------
-
---
-<<<<<<< HEAD
+) ENGINE=InnoDB DEFAULT CHARSET=utf8;
+
+-- --------------------------------------------------------
+
+--
 -- Table structure for table `league_player`
 --
 
@@ -3254,93 +2179,11 @@
   `oavgld` decimal(4,2) DEFAULT NULL,
   `davgld` decimal(4,2) DEFAULT NULL,
   UNIQUE KEY `team` (`team`, `week`, `year`)
-=======
--- Table structure for table `league_player_gamelogs`
---
-
-DROP TABLE IF EXISTS `league_player_gamelogs`;
-
-CREATE TABLE `league_player_gamelogs` (
-  `pid` varchar(7) NOT NULL,
-  `esbid` int(10) NOT NULL,
-
-  `lid` int(6) NOT NULL,
-  `points` decimal(4,1) DEFAULT NULL,
-  `points_added` decimal(4,1) DEFAULT NULL,
-  `pos_rnk` tinyint(2) unsigned DEFAULT NULL,
-
-  UNIQUE KEY `pid` (`pid`, `esbid`, `lid`)
-) ENGINE=InnoDB DEFAULT CHARSET=utf8;
-
--- --------------------------------------------------------
-
---
--- Table structure for table `league_player_regular_seasonlogs`
---
-
-DROP TABLE IF EXISTS `league_player_regular_seasonlogs`;
-
-CREATE TABLE `league_player_regular_seasonlogs` (
-  `pid` varchar(7) NOT NULL,
-  `year` smallint(4) NOT NULL,
-  `lid` int(6) NOT NULL,
-  `start_tid` int(6) DEFAULT NULL,
-  `start_acquisition_type` tinyint(2) DEFAULT NULL,
-  `end_tid` int(6) DEFAULT NULL,
-  `end_acquisition_type` tinyint(2) DEFAULT NULL,
-  `salary` int(4) DEFAULT NULL,
-  `startable_games` tinyint(2) DEFAULT NULL,
-  `points` decimal(4,1) DEFAULT NULL,
-  `points_per_game` decimal(3,1) DEFAULT NULL,
-  `points_added` decimal(4,1) DEFAULT NULL,
-  `points_added_per_game` decimal(3,1) DEFAULT NULL,
-  `games` tinyint(2) DEFAULT NULL,
-  `points_rnk` SMALLINT(5) DEFAULT NULL,
-  `points_pos_rnk` SMALLINT(5) DEFAULT NULL,
-  `points_added_rnk` SMALLINT(5) DEFAULT NULL,
-  `points_added_pos_rnk` SMALLINT(5) DEFAULT NULL,
-  UNIQUE KEY `pid` (`pid`, `year`, `lid`)
-) ENGINE=InnoDB DEFAULT CHARSET=utf8;
-
--- --------------------------------------------------------
-
---
--- Table structure for table `league_player`
---
-
-DROP TABLE IF EXISTS `league_player`;
-
-CREATE TABLE `league_player` (
-  `pid` varchar(7) NOT NULL,
-  `lid` int(6) NOT NULL,
-  `draft_rank` smallint(3) DEFAULT NULL,
-  `startable_games` smallint(3) DEFAULT NULL,
-  `points` decimal(6,1) DEFAULT NULL,
-  `points_per_game` decimal(3,1) DEFAULT NULL,
-  `points_added` decimal(6,1) DEFAULT NULL,
-  `points_added_per_game` decimal(3,1) DEFAULT NULL,
-  `best_season_points_added_per_game` decimal(3,1) DEFAULT NULL,
-  `points_added_first_three_seas` decimal(6,1) DEFAULT NULL,
-  `points_added_first_four_seas` decimal(6,1) DEFAULT NULL,
-  `points_added_first_five_seas` decimal(6,1) DEFAULT NULL,
-  `points_added_first_seas` decimal(6,1) DEFAULT NULL,
-  `points_added_second_seas` decimal(6,1) DEFAULT NULL,
-  `points_added_third_seas` decimal(6,1) DEFAULT NULL,
-  `games` smallint(3) DEFAULT NULL,
-  `top_3` TINYINT(2) DEFAULT NULL,
-  `top_6` TINYINT(2) DEFAULT NULL,
-  `top_12` TINYINT(2) DEFAULT NULL,
-  `top_24` TINYINT(2) DEFAULT NULL,
-  `top_36` TINYINT(2) DEFAULT NULL,
-
-  UNIQUE KEY `pid` (`pid`, `lid`)
->>>>>>> ec90a99e
-) ENGINE=InnoDB DEFAULT CHARSET=utf8;
-
--- --------------------------------------------------------
-
---
-<<<<<<< HEAD
+) ENGINE=InnoDB DEFAULT CHARSET=utf8;
+
+-- --------------------------------------------------------
+
+--
 -- Table structure for table `rankings`
 --
 
@@ -3393,135 +2236,17 @@
   `active` tinyint(1) DEFAULT NULL,
   `live` tinyint(1) DEFAULT NULL,
   UNIQUE KEY `prop` (`sourceid`, `id`, `pid`, `week`, `year`, `prop_type`, `ln`, `timestamp`)
-=======
--- Table structure for table `league_draft_pick_value`
---
-
-DROP TABLE IF EXISTS `league_draft_pick_value`;
-
-CREATE TABLE `league_draft_pick_value` (
-  `lid` int(6) NOT NULL,
-  `rank` smallint(3) NOT null,
-  `median_best_season_points_added_per_game` decimal(3,1) DEFAULT NULL,
-  `median_career_points_added_per_game` decimal(3,1) DEFAULT NULL,
-
-  UNIQUE KEY `pick` (`rank`, `lid`)
-) ENGINE=InnoDB DEFAULT CHARSET=utf8;
-
--- --------------------------------------------------------
-
---
--- Table structure for table `footballoutsiders`
---
-
-DROP TABLE IF EXISTS `footballoutsiders`;
-
-CREATE TABLE `footballoutsiders` (
-  `week` tinyint(2) NOT NULL,
-  `year` smallint(4) NOT NULL,
-  `team` varchar(3) NOT NULL,
-
-  `ork` tinyint(2) DEFAULT NULL,
-  `drk` tinyint(2) DEFAULT NULL,
-  `odvoa` decimal(3,1) DEFAULT NULL,
-  `ddvoa` decimal(3,1) DEFAULT NULL,
-  `olw` tinyint(2) DEFAULT NULL,
-  `dlw` tinyint(2) DEFAULT NULL,
-  `odave` decimal(3,1) DEFAULT NULL,
-  `ddave` decimal(3,1) DEFAULT NULL,
-  `opass` decimal(3,1) DEFAULT NULL,
-  `dpass` decimal(3,1) DEFAULT NULL,
-  `orun` decimal(3,1) DEFAULT NULL,
-  `drun` decimal(3,1) DEFAULT NULL,
-
-  `olrunaly` decimal(4,2) DEFAULT NULL,
-  `dlrunaly` decimal(4,2) DEFAULT NULL,
-  `olrby` decimal(4,2) DEFAULT NULL,
-  `dlrby` decimal(4,2) DEFAULT NULL,
-  `olpwr` int(3) DEFAULT NULL,
-  `dlpwr` int(3) DEFAULT NULL,
-  `olstf` int(3) DEFAULT NULL,
-  `dlstf` int(3) DEFAULT NULL,
-  `olrun2y` decimal(4,2) DEFAULT NULL,
-  `dlrun2y` decimal(4,2) DEFAULT NULL,
-  `olrunofy` decimal(4,2) DEFAULT NULL,
-  `dlrunofy` decimal(4,2) DEFAULT NULL,
-  `olpassrk` tinyint(2) DEFAULT NULL,
-  `dlpassrk` tinyint(2) DEFAULT NULL,
-  `olskrk` tinyint(2) DEFAULT NULL,
-  `dlskrk` tinyint(2) DEFAULT NULL,
-  `olskrt` decimal(3,1) DEFAULT NULL,
-  `dlskrt` decimal(3,1) DEFAULT NULL,
-
-  `olrunley` decimal(4,2) DEFAULT NULL,
-  `dlrunley` decimal(4,2) DEFAULT NULL,
-
-  `olrunlty` decimal(4,2) DEFAULT NULL,
-  `dlrunlty` decimal(4,2) DEFAULT NULL,
-
-  `olrunmgy` decimal(4,2) DEFAULT NULL,
-  `dlrunmgy` decimal(4,2) DEFAULT NULL,
-
-  `olrunrty` decimal(4,2) DEFAULT NULL,
-  `dlrunrty` decimal(4,2) DEFAULT NULL,
-
-  `olrunrey` decimal(4,2) DEFAULT NULL,
-  `dlrunrey` decimal(4,2) DEFAULT NULL,
-
-  `odrv` int(3) DEFAULT NULL,
-  `ddrv` int(3) DEFAULT NULL,
-  `oypdrv` decimal(4,2) DEFAULT NULL,
-  `dypdrv` decimal(4,2) DEFAULT NULL,
-  `optspdrv` decimal(3,2) DEFAULT NULL,
-  `dptspdrv` decimal(3,2) DEFAULT NULL,
-  `otopdrv` decimal(4,3) DEFAULT NULL,
-  `dtopdrv` decimal(4,3) DEFAULT NULL,
-  `ointpdrv` decimal(4,3) DEFAULT NULL,
-  `dintpdrv` decimal(4,3) DEFAULT NULL,
-  `ofumpdrv` decimal(4,3) DEFAULT NULL,
-  `dfumpdrv` decimal(4,3) DEFAULT NULL,
-  `olospdrv` decimal(4,2) DEFAULT NULL,
-  `dlospdrv` decimal(4,2) DEFAULT NULL,
-  `oplypdrv` decimal(4,2) DEFAULT NULL,
-  `dplypdrv` decimal(4,2) DEFAULT NULL,
-  `otoppdrv` varchar(10) DEFAULT NULL,
-  `dtoppdrv` varchar(10) DEFAULT NULL,
-  `odrvsucc` decimal(4,3) DEFAULT NULL,
-  `ddrvsucc` decimal(4,3) DEFAULT NULL,
-
-  `otdpdrv` decimal(4,3) DEFAULT NULL,
-  `dtdpdrv` decimal(4,3) DEFAULT NULL,
-  `ofgpdrv` decimal(4,3) DEFAULT NULL,
-  `dfgpdrv` decimal(4,3) DEFAULT NULL,
-  `opntpdrv` decimal(4,3) DEFAULT NULL,
-  `dpntpdrv` decimal(4,3) DEFAULT NULL,
-  `o3opdrv` decimal(4,3) DEFAULT NULL,
-  `d3opdrv` decimal(4,3) DEFAULT NULL,
-  `olosko` decimal(4,2) DEFAULT NULL,
-  `dlosko` decimal(4,2) DEFAULT NULL,
-  `otdfg` decimal(5,2) DEFAULT NULL,
-  `dtdfg` decimal(5,2) DEFAULT NULL,
-  `optsprz` decimal(3,2) DEFAULT NULL,
-  `dptsprz` decimal(3,2) DEFAULT NULL,
-  `otdprz` decimal(4,3) DEFAULT NULL,
-  `dtdprz` decimal(4,3) DEFAULT NULL,
-  `oavgld` decimal(4,2) DEFAULT NULL,
-  `davgld` decimal(4,2) DEFAULT NULL,
-  UNIQUE KEY `team` (`team`, `week`, `year`)
->>>>>>> ec90a99e
-) ENGINE=InnoDB DEFAULT CHARSET=utf8;
-
--- --------------------------------------------------------
-
---
-<<<<<<< HEAD
+) ENGINE=InnoDB DEFAULT CHARSET=utf8;
+
+-- --------------------------------------------------------
+
+--
 -- Table structure for table `props_index`
 --
 
 DROP TABLE IF EXISTS `props_index`;
 
 CREATE TABLE `props_index` (
-  `prop_id` int unsigned NOT NULL AUTO_INCREMENT
   `pid` varchar(7) NOT NULL,
   `week` tinyint(2) NOT NULL,
   `year` smallint(4) NOT NULL,
@@ -3593,66 +2318,11 @@
   `highest_payout` MEDIUMINT DEFAULT NULL,
   `lowest_payout` MEDIUMINT DEFAULT NULL,
   PRIMARY KEY (`pairing_id`)
-=======
--- Table structure for table `rankings`
---
-
-DROP TABLE IF EXISTS `rankings`;
-
-CREATE TABLE `rankings` (
-  `pid` varchar(7) NOT NULL,
-  `pos` varchar(3) NOT NULL,
-  `week` tinyint(2) NOT NULL,
-  `year` smallint(4) NOT NULL,
-  `min` int(4) DEFAULT NULL,
-  `max` int(4) DEFAULT NULL,
-  `avg` decimal(5,2) DEFAULT NULL,
-  `std` decimal(5,2) DEFAULT NULL,
-  `ornk` int(4) DEFAULT NULL,
-  `prnk` int(4) DEFAULT NULL,
-  `type` int(1) NOT NULL,
-  `adp` tinyint(1) NOT NULL,
-  `ppr` int(1) NOT NULL,
-  `sf` tinyint(1) NOT NULL,
-  `dynasty` tinyint(1) NOT NULL,
-  `rookie` tinyint(2) NOT NULL,
-  `sourceid` int(6) NOT NULL,
-  `timestamp` int(11) NOT NULL,
-  UNIQUE KEY `ranking` (`pid`, `sourceid`, `type`, `adp`, `ppr`, `sf`, `dynasty`, `rookie`, `week`, `year`, `timestamp`)
-) ENGINE=InnoDB DEFAULT CHARSET=utf8;
-
-
--- --------------------------------------------------------
-
---
--- Table structure for table `props`
---
-
-DROP TABLE IF EXISTS `props`;
-
-CREATE TABLE `props` (
-  `pid` varchar(7) NOT NULL,
-  `week` tinyint(2) NOT NULL,
-  `year` smallint(4) NOT NULL,
-  `prop_type` tinyint(3) NOT NULL,
-  `id` varchar(100) NOT NULL,
-  `ln` decimal(4,1) DEFAULT NULL,
-  `o` decimal(5,2) DEFAULT NULL,
-  `u` decimal(5,2) DEFAULT NULL,
-  `o_am` MEDIUMINT DEFAULT NULL,
-  `u_am` MEDIUMINT DEFAULT NULL,
-  `sourceid` int(6) NOT NULL,
-  `timestamp` int(11) NOT NULL,
-  `active` tinyint(1) DEFAULT NULL,
-  `live` tinyint(1) DEFAULT NULL,
-  UNIQUE KEY `prop` (`sourceid`, `id`, `pid`, `week`, `year`, `prop_type`, `ln`, `timestamp`)
->>>>>>> ec90a99e
-) ENGINE=InnoDB DEFAULT CHARSET=utf8;
-
--- --------------------------------------------------------
-
---
-<<<<<<< HEAD
+) ENGINE=InnoDB DEFAULT CHARSET=utf8;
+
+-- --------------------------------------------------------
+
+--
 -- Table structure for table `prop_pairing_props`
 --
 
@@ -3662,27 +2332,6 @@
   `pairing_id` varchar(30) NOT NULL,
   `prop_id` int unsigned NOT NULL,
   UNIQUE KEY `pairing_prop` (`pairing_id`,`prop_id`)
-=======
--- Table structure for table `props_index`
---
-
-DROP TABLE IF EXISTS `props_index`;
-
-CREATE TABLE `props_index` (
-  `pid` varchar(7) NOT NULL,
-  `week` tinyint(2) NOT NULL,
-  `year` smallint(4) NOT NULL,
-  `prop_type` tinyint(3) NOT NULL,
-  `ln` decimal(4,1) DEFAULT NULL,
-  `o` decimal(5,2) DEFAULT NULL,
-  `u` decimal(5,2) DEFAULT NULL,
-  `o_am` MEDIUMINT DEFAULT NULL,
-  `u_am` MEDIUMINT DEFAULT NULL,
-  `sourceid` int(6) NOT NULL,
-  `timestamp` int(11) NOT NULL,
-  `time_type` tinyint(3) NOT NULL,
-  UNIQUE KEY `prop` (`sourceid`, `pid`, `week`, `year`, `prop_type`, `ln`, `time_type`)
->>>>>>> ec90a99e
 ) ENGINE=InnoDB DEFAULT CHARSET=utf8;
 
 -- --------------------------------------------------------
